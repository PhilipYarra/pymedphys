alabaster==0.7.12; python_version >= "3.6"
altair==4.1.0; python_version >= "3.6"
appnope==0.1.0; platform_system == "Darwin" and python_version >= "3.6" and sys_platform == "darwin"
argon2-cffi==20.1.0; python_version >= "3.6"
argue==0.3.1
astor==0.8.1; python_version >= "3.6" and python_full_version < "3.0.0" or python_full_version >= "3.4.0" and python_version >= "3.6"
async-generator==1.10; python_version >= "3.6"
attrs==20.3.0; (python_version >= "2.7" and python_full_version < "3.0.0") or (python_full_version >= "3.4.0")
babel==2.9.0; python_version >= "3.6" and python_full_version < "3.0.0" or python_full_version >= "3.4.0" and python_version >= "3.6"
backcall==0.2.0; python_version >= "3.6"
base58==2.0.1; python_version >= "3.6"
beautifulsoup4==4.9.3; python_version >= "3.6"
bleach==3.2.1; python_version >= "3.6" and python_full_version < "3.0.0" or python_full_version >= "3.5.0" and python_version >= "3.6"
blinker==1.4; python_version >= "3.6"
<<<<<<< HEAD
boto3==1.16.20; python_version >= "3.6"
botocore==1.19.20; python_version >= "3.6"
cachetools==4.1.1; python_version >= "3.6" and python_version < "4.0"
certifi==2020.11.8; python_version >= "3.6" and python_full_version < "3.0.0" or python_full_version >= "3.5.0" and python_version >= "3.6"
cffi==1.14.3; python_version >= "3.6" and python_full_version < "3.0.0" and sys_platform == "linux" and implementation_name === "pypy" or sys_platform == "linux" and python_version >= "3.6" and python_full_version >= "3.5.0" and implementation_name === "pypy"
=======
boto3==1.16.35; python_version >= "3.6"
botocore==1.19.35; python_version >= "3.6"
cachetools==4.2.0; python_version >= "3.6" and python_version < "4.0"
certifi==2020.12.5; python_version >= "3.6" and python_full_version < "3.0.0" or python_full_version >= "3.5.0" and python_version >= "3.6"
cffi==1.14.4; python_version >= "3.6" and python_full_version < "3.0.0" and sys_platform == "linux" and implementation_name === "pypy" or sys_platform == "linux" and python_version >= "3.6" and python_full_version >= "3.6.0" and implementation_name === "pypy"
>>>>>>> 39f8b067
chardet==3.0.4; python_version >= "3.6" and python_full_version < "3.0.0" or python_full_version >= "3.5.0" and python_version >= "3.6"
click==7.1.2; python_version >= "3.6" and python_full_version < "3.0.0" or python_full_version >= "3.5.0" and python_version >= "3.6"
colorama==0.4.4; python_version >= "3.6" and python_full_version < "3.0.0" and sys_platform == "win32" or sys_platform == "win32" and python_version >= "3.6" and python_full_version >= "3.5.0"
cryptography==3.3.1; python_version >= "3.6" and python_full_version < "3.0.0" and sys_platform == "linux" or sys_platform == "linux" and python_version >= "3.6" and python_full_version >= "3.6.0"
cssselect==1.1.0; python_version >= "2.7" and python_full_version < "3.0.0" or python_full_version >= "3.4.0"
cssutils==1.0.2
cycler==0.10.0; python_version >= "3.6"
dataclasses==0.8; python_version >= "3.6" and python_version < "3.7"
dbfread==2.0.7
decorator==4.4.2; python_version >= "3.6" and python_full_version < "3.0.0" or python_full_version >= "3.2.0" and python_version >= "3.6"
defusedxml==0.6.0; python_version >= "3.6" and python_full_version < "3.0.0" or python_full_version >= "3.5.0" and python_version >= "3.6"
docutils==0.16; python_version >= "3.6" and python_full_version < "3.0.0" or python_full_version >= "3.5.0" and python_version >= "3.6"
entrypoints==0.3; python_version >= "3.6" and python_full_version < "3.0.0" or python_full_version >= "3.5.0" and python_version >= "3.6"
enum-compat==0.0.3; python_version >= "3.6"
gitdb==4.0.5; python_version >= "3.6"
gitpython==3.1.11; python_version >= "3.6"
idna==2.10; python_version >= "3.6" and python_full_version < "3.0.0" or python_full_version >= "3.5.0" and python_version >= "3.6"
imageio==2.9.0; python_version >= "3.5"
imagesize==1.2.0; python_version >= "3.6" and python_full_version < "3.0.0" or python_full_version >= "3.4.0" and python_version >= "3.6"
<<<<<<< HEAD
importlib-metadata==2.0.0; python_version >= "3.6" and python_full_version < "3.0.0" and python_version < "3.8" or python_version < "3.8" and python_version >= "3.6" and python_full_version >= "3.5.0"
=======
importlib-metadata==3.3.0; python_version < "3.8" and python_version >= "3.6"
>>>>>>> 39f8b067
importlib-resources==3.0.0; python_version >= "3.6" and python_full_version < "3.0.0" and python_version < "3.7" or python_version < "3.7" and python_version >= "3.6" and python_full_version >= "3.5.0"
ipykernel==5.4.2; python_version >= "3.6"
ipython-genutils==0.2.0; python_version >= "3.6"
ipython==7.16.1; python_version >= "3.6"
ipywidgets==7.5.1; python_version >= "3.6"
jedi==0.17.2; python_version >= "3.6" and python_full_version < "3.0.0" or python_full_version >= "3.5.0" and python_version >= "3.6"
jeepney==0.5.0; sys_platform == "linux" and python_version >= "3.6"
jinja2==2.11.2; python_version >= "3.6" and python_full_version < "3.0.0" or python_full_version >= "3.5.0" and python_version >= "3.6"
jmespath==0.10.0; python_version >= "3.6" and python_full_version < "3.0.0" or python_full_version >= "3.3.0" and python_version >= "3.6"
joblib==0.17.0; python_version >= "3.6"
jsonschema==3.2.0; python_version >= "3.6"
jupyter-book==0.8.3; python_version >= "3.6"
jupyter-cache==0.4.1; python_version >= "3.6"
jupyter-client==6.1.7; python_version >= "3.6"
jupyter-core==4.7.0; python_version >= "3.6" and python_full_version < "3.0.0" or python_full_version >= "3.5.0" and python_version >= "3.6"
jupyter-sphinx==0.3.2; python_version >= "3.6"
keyring==21.5.0; python_version >= "3.6"
kiwisolver==1.3.1; python_version >= "3.6"
latexcodec==2.0.1; python_version >= "3.6" and python_full_version < "3.0.0" or python_full_version >= "3.4.0" and python_version >= "3.6"
<<<<<<< HEAD
lxml==4.6.1; python_version >= "2.7" and python_full_version < "3.0.0" or python_full_version >= "3.5.0"
markdown-it-py==0.5.6; python_version >= "3.6" and python_version < "4.0"
=======
lxml==4.6.2; python_version >= "2.7" and python_full_version < "3.0.0" or python_full_version >= "3.5.0"
markdown-it-py==0.5.8; python_version >= "3.6" and python_version < "4.0"
>>>>>>> 39f8b067
markupsafe==1.1.1; python_version >= "3.6" and python_full_version < "3.0.0" or python_full_version >= "3.5.0" and python_version >= "3.6"
matplotlib==3.3.3; python_version >= "3.6"
mistune==0.8.4; python_version >= "3.6" and python_full_version < "3.0.0" or python_full_version >= "3.5.0" and python_version >= "3.6"
myst-nb==0.10.1; python_version >= "3.6"
myst-parser==0.12.10; python_version >= "3.6"
nbclient==0.5.1; python_version >= "3.6"
nbconvert==5.6.1; python_version >= "3.6" and python_full_version < "3.0.0" or python_full_version >= "3.5.0" and python_version >= "3.6"
nbdime==2.1.0; python_version >= "3.6"
nbformat==5.0.8; python_version >= "3.6" and python_full_version < "3.0.0" or python_full_version >= "3.5.0" and python_version >= "3.6"
nest-asyncio==1.4.3; python_version >= "3.6"
networkx==2.5; python_version >= "3.6"
notebook==6.1.5; python_version >= "3.6"
numpy==1.18.5; python_version >= "3.5"
oset==0.1.3; python_version >= "3.6"
<<<<<<< HEAD
packaging==20.4; (python_version >= "2.7" and python_full_version < "3.0.0") or (python_full_version >= "3.4.0")
=======
packaging==20.8; (python_version >= "2.7" and python_full_version < "3.0.0") or (python_full_version >= "3.4.0")
>>>>>>> 39f8b067
pandas==0.25.3; python_full_version >= "3.5.3"
pandocfilters==1.4.3; python_version >= "3.6" and python_full_version < "3.0.0" or python_full_version >= "3.5.0" and python_version >= "3.6"
parso==0.7.1; python_version >= "3.6" and python_full_version < "3.0.0" or python_full_version >= "3.5.0" and python_version >= "3.6"
pexpect==4.8.0; sys_platform != "win32" and python_version >= "3.6"
pickleshare==0.7.5; python_version >= "3.6"
pillow==8.0.1; python_version >= "3.6"
pockets==0.9.1
premailer==3.7.0
prometheus-client==0.9.0; python_version >= "3.6"
prompt-toolkit==3.0.3; python_version >= "3.6"
protobuf==3.14.0; python_version >= "3.6"
ptyprocess==0.6.0; sys_platform != "win32" and python_version >= "3.6" and os_name != "nt"
py==1.10.0; python_version >= "3.6" and python_full_version < "3.0.0" and implementation_name === "pypy" or implementation_name === "pypy" and python_version >= "3.6" and python_full_version >= "3.4.0"
pyarrow==2.0.0; python_version >= "3.6"
pybtex-docutils==0.2.2; python_version >= "3.6" and python_full_version < "3.0.0" or python_full_version >= "3.4.0" and python_version >= "3.6"
pybtex==0.23.0; python_version >= "3.6" and python_full_version < "3.0.0" or python_full_version >= "3.4.0" and python_version >= "3.6"
pycparser==2.20; python_version >= "3.6" and python_full_version < "3.0.0" and sys_platform == "linux" or sys_platform == "linux" and python_version >= "3.6" and python_full_version >= "3.6.0"
pydata-sphinx-theme==0.4.1; python_version >= "3.6"
pydeck==0.5.0; python_version >= "3.6"
pydicom==2.1.1; python_version >= "3.6"
pygments==2.7.3; python_version >= "3.6" and python_full_version < "3.0.0" or python_full_version >= "3.5.0" and python_version >= "3.6"
pylibjpeg-libjpeg==1.1.0; python_version >= "3.6"
pylinac==2.3.2
pymssql==2.1.5
pynetdicom==1.5.3
pyparsing==2.4.7; python_version >= "3.6" and python_full_version < "3.0.0" or python_full_version >= "3.4.0" and python_version >= "3.6"
pyrsistent==0.17.3; python_version >= "3.6"
python-dateutil==2.8.1; (python_version >= "2.7" and python_full_version < "3.0.0") or (python_full_version >= "3.3.0")
pytz==2020.4; python_full_version >= "3.5.3" and python_version >= "3.6" and (python_version >= "3.6" and python_full_version < "3.0.0" or python_full_version >= "3.4.0" and python_version >= "3.6")
pywavelets==1.1.1; python_version >= "3.6"
pywin32-ctypes==0.2.0; sys_platform == "win32" and python_version >= "3.6"
pywin32==300; python_version >= "3.6" and python_full_version < "3.0.0" and sys_platform == "win32" or python_full_version >= "3.5.0" and python_version >= "3.6" and sys_platform == "win32"
pywinpty==0.5.7; os_name == "nt" and python_version >= "3.6"
pyyaml==5.3.1; (python_version >= "2.7" and python_full_version < "3.0.0") or (python_full_version >= "3.5.0")
pyzmq==20.0.0; python_version >= "3.6"
reportlab==3.5.56
requests==2.25.0; (python_version >= "2.7" and python_full_version < "3.0.0") or (python_full_version >= "3.5.0")
s3transfer==0.3.3; python_version >= "3.6"
scikit-image==0.17.2; python_version >= "3.6"
scikit-learn==0.23.2; python_version >= "3.6"
scipy==1.5.4; python_version >= "3.6"
secretstorage==3.2.0; sys_platform == "linux" and python_version >= "3.6"
send2trash==1.5.0; python_version >= "3.6"
shapely==1.7.1
six==1.15.0; python_version >= "3.6" and python_full_version < "3.0.0" and sys_platform == "linux" or python_full_version >= "3.6.0" and python_version >= "3.6" and sys_platform == "linux"
smmap==3.0.4; python_version >= "3.6" and python_full_version < "3.0.0" or python_full_version >= "3.4.0" and python_version >= "3.6"
snowballstemmer==2.0.0; python_version >= "3.6"
soupsieve==2.1; python_version >= "3.6"
sphinx-argparse==0.2.5
sphinx-book-theme==0.0.39; python_version >= "3.6"
sphinx-comments==0.0.3; python_version >= "3.6"
sphinx-copybutton==0.3.1; python_version >= "3.6"
sphinx-panels==0.5.2; python_version >= "3.6"
sphinx-thebe==0.0.8; python_version >= "3.6"
sphinx-togglebutton==0.2.3; python_version >= "3.6"
sphinx==3.3.1; python_version >= "3.6"
sphinxcontrib-applehelp==1.0.2; python_version >= "3.6"
sphinxcontrib-bibtex==1.0.0
sphinxcontrib-devhelp==1.0.2; python_version >= "3.6"
sphinxcontrib-htmlhelp==1.0.3; python_version >= "3.6"
sphinxcontrib-jsmath==1.0.1; python_version >= "3.6"
sphinxcontrib-napoleon==0.7
sphinxcontrib-qthelp==1.0.3; python_version >= "3.6"
sphinxcontrib-serializinghtml==1.1.4; python_version >= "3.6"
sqlalchemy==1.3.20; python_version >= "3.6" and python_full_version < "3.0.0" or python_full_version >= "3.4.0" and python_version >= "3.6"
streamlit==0.71.0; python_version >= "3.6"
terminado==0.9.1; python_version >= "3.6"
testpath==0.4.4; python_version >= "3.6" and python_full_version < "3.0.0" or python_full_version >= "3.5.0" and python_version >= "3.6"
threadpoolctl==2.1.0; python_version >= "3.6"
tifffile==2020.9.3; python_version >= "3.6"
timeago==1.0.14
toml==0.10.2; python_version >= "3.6" and python_full_version < "3.0.0" or python_full_version >= "3.3.0" and python_version >= "3.6"
toolz==0.11.1; python_version >= "3.6"
tornado==6.1; python_version >= "3.6"
<<<<<<< HEAD
tqdm==4.52.0; (python_version >= "2.6" and python_full_version < "3.0.0") or (python_full_version >= "3.2.0")
=======
tqdm==4.54.1; (python_version >= "2.7" and python_full_version < "3.0.0") or (python_full_version >= "3.4.0")
>>>>>>> 39f8b067
traitlets==4.3.3; python_version >= "3.6" and python_full_version < "3.0.0" or python_full_version >= "3.5.0" and python_version >= "3.6"
typing-extensions==3.7.4.3; python_version < "3.8" and python_version >= "3.6"
tzlocal==2.1; python_version >= "3.6"
urllib3==1.26.2; python_version >= "3.6" and python_full_version < "3.0.0" or python_full_version >= "3.5.0" and python_version < "4" and python_version >= "3.6"
validators==0.18.1; python_version >= "3.6"
<<<<<<< HEAD
watchdog==0.10.3
=======
watchdog==1.0.1; python_version >= "3.6"
>>>>>>> 39f8b067
wcwidth==0.2.5; python_version >= "3.6"
webencodings==0.5.1; python_version >= "3.6" and python_full_version < "3.0.0" or python_full_version >= "3.5.0" and python_version >= "3.6"
widgetsnbextension==3.5.1; python_version >= "3.6"
xlsxwriter==1.3.7
xmltodict==0.12.0; (python_version >= "2.7" and python_full_version < "3.0.0") or (python_full_version >= "3.4.0")
yagmail==0.14.245
zipp==3.4.0; python_version >= "3.6" and python_full_version < "3.0.0" and python_version < "3.7" or python_version < "3.7" and python_version >= "3.6" and python_full_version >= "3.5.0"
.[user,docs]<|MERGE_RESOLUTION|>--- conflicted
+++ resolved
@@ -12,19 +12,11 @@
 beautifulsoup4==4.9.3; python_version >= "3.6"
 bleach==3.2.1; python_version >= "3.6" and python_full_version < "3.0.0" or python_full_version >= "3.5.0" and python_version >= "3.6"
 blinker==1.4; python_version >= "3.6"
-<<<<<<< HEAD
 boto3==1.16.20; python_version >= "3.6"
 botocore==1.19.20; python_version >= "3.6"
-cachetools==4.1.1; python_version >= "3.6" and python_version < "4.0"
-certifi==2020.11.8; python_version >= "3.6" and python_full_version < "3.0.0" or python_full_version >= "3.5.0" and python_version >= "3.6"
-cffi==1.14.3; python_version >= "3.6" and python_full_version < "3.0.0" and sys_platform == "linux" and implementation_name === "pypy" or sys_platform == "linux" and python_version >= "3.6" and python_full_version >= "3.5.0" and implementation_name === "pypy"
-=======
-boto3==1.16.35; python_version >= "3.6"
-botocore==1.19.35; python_version >= "3.6"
 cachetools==4.2.0; python_version >= "3.6" and python_version < "4.0"
 certifi==2020.12.5; python_version >= "3.6" and python_full_version < "3.0.0" or python_full_version >= "3.5.0" and python_version >= "3.6"
-cffi==1.14.4; python_version >= "3.6" and python_full_version < "3.0.0" and sys_platform == "linux" and implementation_name === "pypy" or sys_platform == "linux" and python_version >= "3.6" and python_full_version >= "3.6.0" and implementation_name === "pypy"
->>>>>>> 39f8b067
+cffi==1.14.3; python_version >= "3.6" and python_full_version < "3.0.0" and sys_platform == "linux" and implementation_name === "pypy" or sys_platform == "linux" and python_version >= "3.6" and python_full_version >= "3.6.0" and implementation_name === "pypy"
 chardet==3.0.4; python_version >= "3.6" and python_full_version < "3.0.0" or python_full_version >= "3.5.0" and python_version >= "3.6"
 click==7.1.2; python_version >= "3.6" and python_full_version < "3.0.0" or python_full_version >= "3.5.0" and python_version >= "3.6"
 colorama==0.4.4; python_version >= "3.6" and python_full_version < "3.0.0" and sys_platform == "win32" or sys_platform == "win32" and python_version >= "3.6" and python_full_version >= "3.5.0"
@@ -44,11 +36,7 @@
 idna==2.10; python_version >= "3.6" and python_full_version < "3.0.0" or python_full_version >= "3.5.0" and python_version >= "3.6"
 imageio==2.9.0; python_version >= "3.5"
 imagesize==1.2.0; python_version >= "3.6" and python_full_version < "3.0.0" or python_full_version >= "3.4.0" and python_version >= "3.6"
-<<<<<<< HEAD
 importlib-metadata==2.0.0; python_version >= "3.6" and python_full_version < "3.0.0" and python_version < "3.8" or python_version < "3.8" and python_version >= "3.6" and python_full_version >= "3.5.0"
-=======
-importlib-metadata==3.3.0; python_version < "3.8" and python_version >= "3.6"
->>>>>>> 39f8b067
 importlib-resources==3.0.0; python_version >= "3.6" and python_full_version < "3.0.0" and python_version < "3.7" or python_version < "3.7" and python_version >= "3.6" and python_full_version >= "3.5.0"
 ipykernel==5.4.2; python_version >= "3.6"
 ipython-genutils==0.2.0; python_version >= "3.6"
@@ -68,13 +56,8 @@
 keyring==21.5.0; python_version >= "3.6"
 kiwisolver==1.3.1; python_version >= "3.6"
 latexcodec==2.0.1; python_version >= "3.6" and python_full_version < "3.0.0" or python_full_version >= "3.4.0" and python_version >= "3.6"
-<<<<<<< HEAD
 lxml==4.6.1; python_version >= "2.7" and python_full_version < "3.0.0" or python_full_version >= "3.5.0"
-markdown-it-py==0.5.6; python_version >= "3.6" and python_version < "4.0"
-=======
-lxml==4.6.2; python_version >= "2.7" and python_full_version < "3.0.0" or python_full_version >= "3.5.0"
 markdown-it-py==0.5.8; python_version >= "3.6" and python_version < "4.0"
->>>>>>> 39f8b067
 markupsafe==1.1.1; python_version >= "3.6" and python_full_version < "3.0.0" or python_full_version >= "3.5.0" and python_version >= "3.6"
 matplotlib==3.3.3; python_version >= "3.6"
 mistune==0.8.4; python_version >= "3.6" and python_full_version < "3.0.0" or python_full_version >= "3.5.0" and python_version >= "3.6"
@@ -89,14 +72,11 @@
 notebook==6.1.5; python_version >= "3.6"
 numpy==1.18.5; python_version >= "3.5"
 oset==0.1.3; python_version >= "3.6"
-<<<<<<< HEAD
 packaging==20.4; (python_version >= "2.7" and python_full_version < "3.0.0") or (python_full_version >= "3.4.0")
-=======
-packaging==20.8; (python_version >= "2.7" and python_full_version < "3.0.0") or (python_full_version >= "3.4.0")
->>>>>>> 39f8b067
 pandas==0.25.3; python_full_version >= "3.5.3"
 pandocfilters==1.4.3; python_version >= "3.6" and python_full_version < "3.0.0" or python_full_version >= "3.5.0" and python_version >= "3.6"
 parso==0.7.1; python_version >= "3.6" and python_full_version < "3.0.0" or python_full_version >= "3.5.0" and python_version >= "3.6"
+pathtools==0.1.2; python_version >= "3.6"
 pexpect==4.8.0; sys_platform != "win32" and python_version >= "3.6"
 pickleshare==0.7.5; python_version >= "3.6"
 pillow==8.0.1; python_version >= "3.6"
@@ -168,21 +148,12 @@
 toml==0.10.2; python_version >= "3.6" and python_full_version < "3.0.0" or python_full_version >= "3.3.0" and python_version >= "3.6"
 toolz==0.11.1; python_version >= "3.6"
 tornado==6.1; python_version >= "3.6"
-<<<<<<< HEAD
 tqdm==4.52.0; (python_version >= "2.6" and python_full_version < "3.0.0") or (python_full_version >= "3.2.0")
-=======
-tqdm==4.54.1; (python_version >= "2.7" and python_full_version < "3.0.0") or (python_full_version >= "3.4.0")
->>>>>>> 39f8b067
 traitlets==4.3.3; python_version >= "3.6" and python_full_version < "3.0.0" or python_full_version >= "3.5.0" and python_version >= "3.6"
-typing-extensions==3.7.4.3; python_version < "3.8" and python_version >= "3.6"
 tzlocal==2.1; python_version >= "3.6"
 urllib3==1.26.2; python_version >= "3.6" and python_full_version < "3.0.0" or python_full_version >= "3.5.0" and python_version < "4" and python_version >= "3.6"
 validators==0.18.1; python_version >= "3.6"
-<<<<<<< HEAD
 watchdog==0.10.3
-=======
-watchdog==1.0.1; python_version >= "3.6"
->>>>>>> 39f8b067
 wcwidth==0.2.5; python_version >= "3.6"
 webencodings==0.5.1; python_version >= "3.6" and python_full_version < "3.0.0" or python_full_version >= "3.5.0" and python_version >= "3.6"
 widgetsnbextension==3.5.1; python_version >= "3.6"
