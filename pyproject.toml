[tool.poetry]
name = "pymedphys"
<<<<<<< HEAD
version = "0.14.0dev1"
=======
version = "0.25.1"
>>>>>>> 3af19f08
readme = "README.rst"
description = "Medical Physics library"
authors = [
    "PyMedPhys Contributors <developers@pymedphys.com>",
    "Simon Biggs <sbiggs@pymedphys.com>",
    "Matthew Jennings <mjennings@pymedphys.com>",
    "Jake Rembish",
    "Matthew Cooper <mcooper@pymedphys.com>",
    "Phillip Chlap",
    "Jacob McAloney",
    "Pedro Martinez"
]
license = "Apache-2.0"
homepage = "https://pymedphys.com"
repository = "https://github.com/pymedphys/pymedphys"
documentation = "https://docs.pymedphys.com"
classifiers = [
    "Development Status :: 4 - Beta",
    "Topic :: Scientific/Engineering :: Medical Science Apps.",
    "Topic :: Scientific/Engineering :: Physics",
    "Intended Audience :: Science/Research",
    "Intended Audience :: Healthcare Industry",
]

[tool.poetry.dependencies]
# Will not work without these
python = "^3.6"
dataclasses = { version = "*", python = "~3.6.0" }

#### Below here is actually optional
# One day might create a pymedphys-core which installs the above only.

# library
tqdm = "*"
attrs = "*"
watchdog = "*"

keyring = "*"
packaging = "*"
PyYAML = "*"
requests = "*"

numpy = "^1.12"
matplotlib = "*"
scipy = "*"
pandas = "*"

Pillow = "*"
imageio = "*"

shapely = ">= 1.7.0"

dbfread = "*"

pydicom = "*"
pynetdicom = "*"

# difficult
cython = "*"
pymssql = { version = "< 3.0.0", python = "< 3.8" }

# labs
python_dateutil = "*"
scikit-image = "*"

# ml
tf-nightly = { version = ">=2.2.0.dev20200306", optional = true, allow-prereleases = true }
tf-estimator-nightly = { version = "*", optional = true, allow-prereleases = true }
tb-nightly = { version = "*", optional = true, allow-prereleases = true }

# gui
streamlit = "*"
timeago = "*"

# docs
sphinx = { version = ">= 1.4, < 1.8", optional = true }
sphinx-rtd-theme  = { version = "^0.4.3", optional = true }
sphinx-autobuild = { version = "*", optional = true }
sphinxcontrib-napoleon = { version = "*", optional = true }
sphinx-argparse  = { version = "*", optional = true }
nbsphinx  = { version = "*", optional = true }
jupyter_client = { version = "*", optional = true }
ipython = { version = "*", optional = true }
ipykernel = { version = "*", optional = true }
m2r = { version = "*", optional = true }

# pytest
pytest = { version = "*", optional = true }
pytest-sugar  = { version = "*", optional = true }
hypothesis  = { version = "*", optional = true }
psutil  = { version = "*", optional = true }

# pylint
pylint  = { version = "*", optional = true }
pytest-pylint  = { version = "*", optional = true }

[tool.poetry.dev-dependencies]
# Testing
tox = "*"
pytest = "*"
pytest-sugar = "*"
pylint = "*"
pytest-pylint = "*"
hypothesis = "*"
psutil = "*"

# Git Management
pre-commit = "*"

# VSCode linting and formatting
black = "^19.3b0"
mypy = "*"
rope = "*"

# Building documentation
sphinx = ">= 1.4, < 1.8"
sphinx-rtd-theme = "*"
sphinx-autobuild = "*"
sphinxcontrib-napoleon = "*"
sphinx-argparse = "*"
nbsphinx = "*"
jupyter_client = "*"
ipython = "*"
ipykernel = "*"
m2r = "*"

# VSCode extension dependencies
doc8 = "*"
pydot = "^1.4.1"

# Packages to include later
# pytest-cov = "^2.5"
# pytest-mock = "^1.9"

[tool.poetry.extras]
docs = [
    "sphinx", "sphinx-rtd-theme",
    "sphinx-autobuild", "sphinxcontrib-napoleon", "sphinx-argparse",
    "nbsphinx", "jupyter_client", "ipython", "ipykernel",
    "m2r"
]

ml = [
    "tf-nightly", "tf-estimator-nightly", "tb-nightly"
]

pytest = [
    "pytest", "pytest-sugar", "hypothesis", "psutil"
]

pylint = [
    "pylint", "pytest-pylint"
]

[tool.poetry.scripts]
pymedphys = "pymedphys.cli.main:pymedphys_cli"

[tool.isort]
multi_line_output = 3
line_length = 88
include_trailing_comma = true
known_third_party = [
    "attr", "tqdm", "pytest", "hypothesis", "cefpython3", "notebook",
    "jupyterlab", "traitlets", "jupyterlab_server", "packaging", "dateutil",
    "pymedphys._imports", "watchdog", "streamlit", "timeago", "pymssql",
    "keyring"
]
known_scicore = [
    "numpy", "scipy", "pandas"
]
known_matplotlib = [
    "matplotlib", "mpl_toolkits"
]
known_sci_other = [
    "imageio", "PIL", "skimage"
]
known_medphys = [
    "pydicom", "pylinac"
]
known_first_party = ["pymedphys"]
sections = [
    "FUTURE", "STDLIB", "THIRDPARTY", "SCICORE", "MATPLOTLIB", "SCI_OTHER",
    "MEDPHYS", "FIRSTPARTY", "LOCALFOLDER"
]

[build-system]
requires = ["poetry >= 0.12", "setuptools >= 35.0.2", "wheel >= 0.29.0"]
build-backend = "poetry.masonry.api"<|MERGE_RESOLUTION|>--- conflicted
+++ resolved
@@ -1,10 +1,8 @@
 [tool.poetry]
 name = "pymedphys"
-<<<<<<< HEAD
-version = "0.14.0dev1"
-=======
+
 version = "0.25.1"
->>>>>>> 3af19f08
+
 readme = "README.rst"
 description = "Medical Physics library"
 authors = [
