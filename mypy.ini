[mypy]
verbosity = 0
warn_return_any = True
warn_unused_configs = True

[mypy-pandas.*]
ignore_missing_imports = True

[mypy-matplotlib.*]
ignore_missing_imports = True

[mypy-pydicom.*]
ignore_missing_imports = True

[mypy-keyring.*]
ignore_missing_imports = True

[mypy-shapely.*]
ignore_missing_imports = True

[mypy-pymssql.*]
ignore_missing_imports = True

[mypy-mpl_toolkits.*]
ignore_missing_imports = True

[mypy-scipy.*]
ignore_missing_imports = True

[mypy-psutil.*]
ignore_missing_imports = True

[mypy-decode_trf.*]
ignore_missing_imports = True

[mypy-notebook.*]
ignore_missing_imports = True

[mypy-pymedphys.*]
ignore_missing_imports = True

[mypy-setuptools.*]
ignore_missing_imports = True

[mypy-numpy.*]
ignore_missing_imports = True

[mypy-unittest.*]
ignore_missing_imports = True

[mypy-pytest.*]
ignore_missing_imports = True

<<<<<<< HEAD
[mypy-xarray.*]
=======
[mypy-PIL.*]
>>>>>>> 896198e5
ignore_missing_imports = True<|MERGE_RESOLUTION|>--- conflicted
+++ resolved
@@ -51,9 +51,8 @@
 [mypy-pytest.*]
 ignore_missing_imports = True
 
-<<<<<<< HEAD
 [mypy-xarray.*]
-=======
+ignore_missing_imports = True
+
 [mypy-PIL.*]
->>>>>>> 896198e5
 ignore_missing_imports = True