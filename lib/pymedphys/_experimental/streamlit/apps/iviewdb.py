--- conflicted
+++ resolved
@@ -19,20 +19,13 @@
 from pymedphys._imports import streamlit as st
 from pymedphys._imports import xmltodict
 
-<<<<<<< HEAD
+from pymedphys._streamlit import categories
 from pymedphys._streamlit.utilities import config as _config
-=======
-from pymedphys._streamlit import categories
->>>>>>> f01bcf22
 from pymedphys._streamlit.utilities import misc
 
 from pymedphys._experimental.streamlit.utilities import dbf
 
-<<<<<<< HEAD
-CATEGORY = "Planning"
-=======
 CATEGORY = categories.PLANNING
->>>>>>> f01bcf22
 TITLE = "iView Database Explorer"
 
 
@@ -54,11 +47,8 @@
 
 
 def main():
-<<<<<<< HEAD
     config = _config.get_config()
 
-=======
->>>>>>> f01bcf22
     st.write(
         """
             This tool was created to for my (Simon) own exploration
