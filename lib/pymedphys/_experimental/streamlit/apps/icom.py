# Copyright (C) 2020 Cancer Care Associates

# Licensed under the Apache License, Version 2.0 (the "License");
# you may not use this file except in compliance with the License.
# You may obtain a copy of the License at

#     http://www.apache.org/licenses/LICENSE-2.0

# Unless required by applicable law or agreed to in writing, software
# distributed under the License is distributed on an "AS IS" BASIS,
# WITHOUT WARRANTIES OR CONDITIONS OF ANY KIND, either express or implied.
# See the License for the specific language governing permissions and
# limitations under the License.


from pymedphys._imports import streamlit as st

<<<<<<< HEAD
from pymedphys._streamlit.utilities import config as _config
from pymedphys._streamlit.utilities import misc

from pymedphys._experimental.streamlit.utilities import icom as _icom

CATEGORY = "Planning"
=======
from pymedphys._streamlit import categories
from pymedphys._streamlit.utilities import config, misc

from pymedphys._experimental.streamlit.utilities import icom as _icom

CATEGORY = categories.PLANNING
>>>>>>> f01bcf22
TITLE = "iCom Logs Explorer"


def main():
<<<<<<< HEAD
    config = _config.get_config()

    site_directories = _config.get_site_directories(config)
    chosen_site = misc.site_picker(config, "Site")
=======
    site_directories = config.get_site_directories()
    chosen_site = misc.site_picker("Site")
>>>>>>> f01bcf22
    icom_directory = site_directories[chosen_site]["icom"]
    icom_patients_directory = icom_directory.joinpath("patients")
    st.write(icom_patients_directory)

    selected_paths_by_date = _icom.get_paths_by_date(icom_patients_directory)

    st.write("## Service mode beam utilisation")

    all_relevant_times = _icom.get_relevant_times_for_filepaths(
        selected_paths_by_date["filepath"]
    )
    _icom.plot_all_relevant_times(all_relevant_times)

    st.write("## Select a time to view specific iCom data")

    times = selected_paths_by_date["datetime"].dt.time
    selected_time = st.selectbox("Time", list(times))

    selected_path_by_time = selected_paths_by_date.loc[selected_time == times]

    if len(selected_path_by_time["filepath"]) != 1:
        raise ValueError("Only one filepath per time supported")

    filepath = selected_path_by_time["filepath"].iloc[0]

    st.write(filepath)

    icom_dataset = _icom.get_icom_dataset(filepath).copy()
    icom_dataset["time"] = icom_dataset["datetime"].dt.time

    st.write(icom_dataset)<|MERGE_RESOLUTION|>--- conflicted
+++ resolved
@@ -15,34 +15,21 @@
 
 from pymedphys._imports import streamlit as st
 
-<<<<<<< HEAD
+from pymedphys._streamlit import categories
 from pymedphys._streamlit.utilities import config as _config
 from pymedphys._streamlit.utilities import misc
 
 from pymedphys._experimental.streamlit.utilities import icom as _icom
 
-CATEGORY = "Planning"
-=======
-from pymedphys._streamlit import categories
-from pymedphys._streamlit.utilities import config, misc
-
-from pymedphys._experimental.streamlit.utilities import icom as _icom
-
 CATEGORY = categories.PLANNING
->>>>>>> f01bcf22
 TITLE = "iCom Logs Explorer"
 
 
 def main():
-<<<<<<< HEAD
     config = _config.get_config()
 
     site_directories = _config.get_site_directories(config)
     chosen_site = misc.site_picker(config, "Site")
-=======
-    site_directories = config.get_site_directories()
-    chosen_site = misc.site_picker("Site")
->>>>>>> f01bcf22
     icom_directory = site_directories[chosen_site]["icom"]
     icom_patients_directory = icom_directory.joinpath("patients")
     st.write(icom_patients_directory)
