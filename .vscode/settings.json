--- conflicted
+++ resolved
@@ -1,11 +1,4 @@
 {
-<<<<<<< HEAD
-    "python.linting.pylintUseMinimalCheckers": false,
-    "files.trimTrailingWhitespace": true,
-    "editor.formatOnSave": true,
-    "restructuredtext.confPath": "${workspaceFolder}\\docs",
-    "python.linting.pylintEnabled": true
-=======
   "python.linting.pylintUseMinimalCheckers": false,
   "python.linting.mypyEnabled": true,
   "files.trimTrailingWhitespace": true,
@@ -20,5 +13,4 @@
   "[yaml]": {
     "editor.tabSize": 4
   }
->>>>>>> b67e745f
 }